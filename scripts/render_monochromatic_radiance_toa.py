""" 
Render: [Monochromatic] Radiance at Top of the Atmosphere (TOA)
---------------------------------------------------------------

Forward rendering of an atmospheric medium with an monochromatic orthographic sensor measuring exitting radiance at the top of the the domain.
This sensor is an (somewhat crude) approximation for far observing satellites where the rays are parallel. 

As with all `render` scripts a `generator` needs to be specified using the generator flag (--generator). 
The Generator defines the medium parameters: Grid, Extinction, Single Scattering Albedo and Phase function with it's own set of command-line flags.

For example usage see the README.md
  
For information about the command line flags see:
  python scripts/render/render_monochromatic_radiance_toa.py --help
  
For a tutorial overview of how to operate the forward rendering model see the following notebooks:
 - notebooks/Make Mie Table.ipynb
 - notebooks/Single Image Rendering.ipynb
 - notebooks/Multiview Rendering.ipynb
"""

import numpy as np
import argparse
import shdom

def argument_parsing():
    """
    Handle all the argument parsing needed for this script.
    
    Returns
    -------
    args: arguments from argparse.ArgumentParser()
        The arguments requiered for this script.
    CloudGenerator: a shdom.Generator class object.
        Creates the cloudy medium.
    AirGenerator: a shdom.Air class object
        Creates the scattering due to air molecules
    """
    parser = argparse.ArgumentParser()
    
    parser.add_argument('output_dir', 
                        help='Path to an output directory where the measureents and model parameters will be saved. \
                              If the folder doesnt exist, it will be created.')
    parser.add_argument('--solar_zenith', 
                        default=165.0,
                        type=np.float32, 
                        help='(default value: %(default)s) Solar zenith [deg]. This is the direction of the photons in range (90, 180]')
    parser.add_argument('--solar_azimuth', 
                        default=0.0,
                        type=np.float32,
                        help='(default value: %(default)s) Solar azimuth [deg]. This is the direction of the photons')
    parser.add_argument('--x_res',
                        default=0.01,
                        type=np.float32,
                        help='(default value: %(default)s) Radiance sampling resolution in x axis (North)')
    parser.add_argument('--y_res',
                        default=0.01,
                        type=np.float32,
                        help='(default value: %(default)s) Radiance sampling resolution in y axis (East)')
    parser.add_argument('--azimuth',
                        default=[0.0],
                        nargs='+',
                        type=np.float32,
                        help='(default value: %(default)s) Azimuth angles for the radiance measurements [deg]'\
                             '90 is for measuring radiance exiting along Y axis (East)')
    parser.add_argument('--zenith',
                        default=[0.0],
                        nargs='+',
                        type=np.float32,
                        help='(default value: %(default)s) Zenith angles for the radiance measurements [deg].' \
                             '0 is for measuring radiance exiting directly up.')   
    parser.add_argument('--n_jobs',
                        default=1,
                        type=int,
                        help='(default value: %(default)s) Number of jobs for parallel rendering. n_jobs=1 uses no parallelization')
    
    # Additional arguments to the parser
    subparser = argparse.ArgumentParser(add_help=False)
    subparser.add_argument('--generator')
    subparser.add_argument('--add_rayleigh', action='store_true')
    parser.add_argument('--generator', 
                        help='Name of the generator used to generate the atmosphere. \
                              or additional generator arguments: python scripts/render/radiace_toa.py --generator GENERATOR -h. \
                              See shdom/generate.py for more documentation.')
    parser.add_argument('--add_rayleigh',
                        action='store_true',
                        help='Overlay the atmosphere with (known) Rayleigh scattering due to air molecules. \
                              Temperature profile is taken from AFGL measurements of summer mid-lat.')
    
    add_rayleigh = subparser.parse_known_args()[0].add_rayleigh 
    generator = subparser.parse_known_args()[0].generator
    
    if generator:
        CloudGenerator = getattr(shdom.Generate, generator)
        parser = CloudGenerator.update_parser(parser)
    
    AirGenerator = None
    if add_rayleigh:
        AirGenerator = shdom.Generate.AFGLSummerMidLatAir
        parser = AirGenerator.update_parser(parser)
        
    args = parser.parse_args()
    assert len(args.azimuth) == len(args.zenith), 'Length of azimuth and zenith should be equal'
    
    return args, CloudGenerator, AirGenerator

    
def generate_atmosphere():
    """
    Generate an atmospheric domain for rendering.
    """
    cloud_generator = CloudGenerator(args)
    cloud_generator.add_mie(args.mie_table_path)
    cloud = cloud_generator.get_scatterer()
    
    if args.add_rayleigh:
        air_generator = AirGenerator(args)
        air = air_generator.get_scatterer(cloud.wavelength)    
        grid = cloud.grid + air.grid
    else:
        grid = cloud.grid
        
    atmosphere = shdom.Medium(grid)
    atmosphere.add_scatterer(cloud, 'cloud')
    if args.add_rayleigh:
        atmosphere.add_scatterer(air, 'air')

    return atmosphere


def solve_rte(atmosphere):
    """
    Define an RteSolver object and solve the Radiative Transfer for the domain.
    
    Parameters
    ----------
    atmosphere: shdom.Medium
        The atmospheric Medium (used for rendering)
        
    Returns
    -------
    rte_solver: shdom.RteSolver object
        A solver with the solution for the RTE
    """
    solar_flux = 3.14
    scene_params = shdom.SceneParameters(
<<<<<<< HEAD
        source=shdom.SolarSource(args.solar_azimuth, args.solar_zenith, flux=solar_flux)
    )
    numerical_params = shdom.NumericalParameters(
            deltam=False,
            split_accuracy=0.1/solar_flux
=======
        source=shdom.SolarSource(args.solar_azimuth, args.solar_zenith, flux=3.14),
        wavelength = atmosphere.wavelength
>>>>>>> a223aeb2
    )
    rte_solver = shdom.RteSolver(scene_params, numerical_params)
    rte_solver.set_medium(atmosphere)
    rte_solver.solve(maxiter=100) 
    return rte_solver
    
    
def render(bounding_box, rte_solver):
    """
    Define a sensor and render an orthographic image at the top domain.
    
    Parameters
    ----------
    bounding_box: shdom.BoundingBox object
        Used to compute the projection that will see the entire bounding box.
    rte_solver: shdom.RteSolver
        A solver that contains the solution to the RTE in the medium
        
    Returns
    -------
    measurments: shdom.Measurements object
        Encapsulates the radiances and the sensor geometry for later optimization
    """  
    projection = shdom.MultiViewProjection()
    for azimuth, zenith in zip(args.azimuth, args.zenith):
        projection.add_projection(
            shdom.OrthographicProjection(
                bounding_box=bounding_box, 
                x_resolution=args.x_res, 
                y_resolution=args.y_res, 
                azimuth=azimuth, 
                zenith=zenith,
                altitude='TOA'))

    camera = shdom.Camera(shdom.RadianceSensor(), projection)
    images = camera.render(rte_solver, args.n_jobs)
    measurements = shdom.Measurements(camera, images=images)
    return measurements


if __name__ == "__main__":
    args, CloudGenerator, AirGenerator = argument_parsing()
    atmosphere = generate_atmosphere()
    rte_solver = solve_rte(atmosphere)
    measurements = render(atmosphere.get_scatterer('cloud').bounding_box, rte_solver)

    # Save measurements, medium and solver parameters
    shdom.save_forward_model(args.output_dir, atmosphere, rte_solver, measurements)
    
    
    <|MERGE_RESOLUTION|>--- conflicted
+++ resolved
@@ -144,16 +144,12 @@
     """
     solar_flux = 3.14
     scene_params = shdom.SceneParameters(
-<<<<<<< HEAD
         source=shdom.SolarSource(args.solar_azimuth, args.solar_zenith, flux=solar_flux)
     )
     numerical_params = shdom.NumericalParameters(
             deltam=False,
             split_accuracy=0.1/solar_flux
-=======
-        source=shdom.SolarSource(args.solar_azimuth, args.solar_zenith, flux=3.14),
-        wavelength = atmosphere.wavelength
->>>>>>> a223aeb2
+
     )
     rte_solver = shdom.RteSolver(scene_params, numerical_params)
     rte_solver.set_medium(atmosphere)
